<div align="center">
  <p>
    <a align="center" href="" target="_blank">
      <img
        width="100%"
        src="https://media.roboflow.com/open-source/supervision/rf-supervision-banner.png?updatedAt=1678995927529"
      >
    </a>
  </p>

  <br>

[![version](https://badge.fury.io/py/supervision.svg)](https://badge.fury.io/py/supervision)
[![downloads](https://img.shields.io/pypi/dm/supervision)](https://pypistats.org/packages/supervision)
[![license](https://img.shields.io/pypi/l/supervision)](https://github.com/roboflow/supervision/blob/main/LICENSE.md)
[![python-version](https://img.shields.io/pypi/pyversions/supervision)](https://badge.fury.io/py/supervision)
[![Colab](https://colab.research.google.com/assets/colab-badge.svg)](https://colab.research.google.com/github/roboflow/supervision/blob/main/demo.ipynb)

</div>

## 👋 hello

**We write your reusable computer vision tools.** Whether you need to load your dataset from your hard drive, draw detections on an image or video, or count how many detections are in a zone. You can count on us! 🤝

## 💻 install

Pip install the supervision package in a
[**3.11>=Python>=3.8**](https://www.python.org/) environment.

```bash
pip install supervision[desktop]
```

Read more about desktop, headless, and local installation in our [guide](https://roboflow.github.io/supervision/).

## 🔥 quickstart

### [detections processing](https://roboflow.github.io/supervision/detection/core/)

```python
>>> import supervision as sv
>>> from ultralytics import YOLO

>>> model = YOLO('yolov8s.pt')
>>> result = model(IMAGE)[0]
>>> detections = sv.Detections.from_yolov8(result)

>>> len(detections)
5
```

<details close>
<summary>👉 more detections utils</summary>
<<<<<<< HEAD

- Easily switch inference pipeline between supported object detection / instance segmentation models

=======
  
- Easily switch inference pipeline between supported object detection/instance segmentation models
  
>>>>>>> 867dd78f
    ```python
    >>> import supervision as sv
    >>> from segment_anything import sam_model_registry, SamAutomaticMaskGenerator

    >>> sam = sam_model_registry[MODEL_TYPE](checkpoint=CHECKPOINT_PATH).to(device=DEVICE)
    >>> mask_generator = SamAutomaticMaskGenerator(sam)
    >>> sam_result = mask_generator.generate(IMAGE)
    >>> detections = sv.Detections.from_sam(sam_result=sam_result)
    ```

- [Advanced filtering](https://roboflow.github.io/supervision/quickstart/detections/)

    ```python
    >>> detections = detections[detections.class_id == 0]
    >>> detections = detections[detections.confidence > 0.5]
    >>> detections = detections[detections.area > 1000]
    ```

- Image annotation

    ```python
    >>> import supervision as sv

    >>> box_annotator = sv.BoxAnnotator()
    >>> annotated_frame = box_annotator.annotate(
    ...     scene=IMAGE,
    ...     detections=detections
    ... )
    ```

</details>

### [datasets processing](https://roboflow.github.io/supervision/dataset/core/)

```python
>>> import supervision as sv

>>> dataset = sv.DetectionDataset.from_yolo(
...     images_directory_path='...',
...     annotations_directory_path='...',
...     data_yaml_path='...'
... )

>>> dataset.classes
['dog', 'person']

>>> len(dataset)
1000
```

<details close>
<summary>👉 more dataset utils</summary>

- Load object detection/instance segmentation datasets in one of the supported formats

    ```python
    >>> dataset = sv.DetectionDataset.from_yolo(
    ...     images_directory_path='...',
    ...     annotations_directory_path='...',
    ...     data_yaml_path='...'
    ... )

    >>> dataset = sv.DetectionDataset.from_pascal_voc(
    ...     images_directory_path='...',
    ...     annotations_directory_path='...'
    ... )

    >>> dataset = sv.DetectionDataset.from_coco(
    ...     images_directory_path='...',
    ...     annotations_path='...'
    ... )
    ```

- Loop over dataset entries

    ```python
    >>> for name, image, labels in dataset:
    ...     print(labels.xyxy)

    array([[404.      , 719.      , 538.      , 884.5     ],
           [155.      , 497.      , 404.      , 833.5     ],
           [ 20.154999, 347.825   , 416.125   , 915.895   ]], dtype=float32)
    ```
<<<<<<< HEAD

- Split dataset for training, testing and validation

=======
  
- Split dataset for training, testing, and validation
  
>>>>>>> 867dd78f
    ```python
    >>> train_dataset, test_dataset = dataset.split(split_ratio=0.7)
    >>> test_dataset, valid_dataset = test_dataset.split(split_ratio=0.5)

    >>> len(train_dataset), len(test_dataset), len(valid_dataset)
    (700, 150, 150)
    ```
<<<<<<< HEAD

- Merge multiple datasets together
=======
  
- Merge multiple datasets
>>>>>>> 867dd78f

    ```python
    >>> ds_1 = sv.DetectionDataset(...)
    >>> len(ds_1)
    100
    >>> ds_1.classes
    ['dog', 'person']

    >>> ds_2 = sv.DetectionDataset(...)
    >>> len(ds_2)
    200
    >>> ds_2.classes
    ['cat']

    >>> ds_merged = sv.DetectionDataset.merge([ds_1, ds_2])
    >>> len(ds_merged)
    300
    >>> ds_merged.classes
    ['cat', 'dog', 'person']
    ```
<<<<<<< HEAD

- Save object detection / instance segmentation datasets in one of supported formats

=======
  
- Save object detection/instance segmentation datasets in one of the supported formats
  
>>>>>>> 867dd78f
    ```python
    >>> dataset.as_yolo(
    ...     images_directory_path='...',
    ...     annotations_directory_path='...',
    ...     data_yaml_path='...'
    ... )

    >>> dataset.as_pascal_voc(
    ...     images_directory_path='...',
    ...     annotations_directory_path='...'
    ... )

    >>> dataset.as_coco(
    ...     images_directory_path='...',
    ...     annotations_path='...'
    ... )
    ```

- Convert labels between supported formats

    ```python
    >>> sv.DetectionDataset.from_yolo(
    ...     images_directory_path='...',
    ...     annotations_directory_path='...',
    ...     data_yaml_path='...'
    ... ).as_pascal_voc(
    ...     images_directory_path='...',
    ...     annotations_directory_path='...'
    ... )
    ```
<<<<<<< HEAD

- Load classification datasets in one of supported formats
=======
  
- Load classification datasets in one of the supported formats
>>>>>>> 867dd78f

    ```python
    >>> cs = sv.ClassificationDataset.from_folder_structure(
    ...     root_directory_path='...'
    ... )
    ```

- Save classification datasets in one of the supported formats

    ```python
    >>> cs.as_folder_structure(
    ...     root_directory_path='...'
    ... )
    ```

</details>

### [model evaluation](https://roboflow.github.io/supervision/metrics/detection/)

```python
>>> import supervision as sv

>>> dataset = sv.DetectionDataset.from_yolo(...)

>>> def callback(image: np.ndarray) -> sv.Detections:
...     ...

>>> confusion_matrix = sv.ConfusionMatrix.benchmark(
...     dataset = dataset,
...     callback = callback
... )

>>> confusion_matrix.matrix
array([
    [0., 0., 0., 0.],
    [0., 1., 0., 1.],
    [0., 1., 1., 0.],
    [1., 1., 0., 0.]
])
```

<details close>
<summary>👉 more metrics</summary>

- Mean average precision (mAP) for object detection tasks.

    ```python
    >>> import supervision as sv
    
    >>> dataset = sv.DetectionDataset.from_yolo(...)
    
    >>> def callback(image: np.ndarray) -> sv.Detections:
    ...     ...
    
    >>> mean_average_precision = sv.MeanAveragePrecision.benchmark(
    ...     dataset = dataset,
    ...     callback = callback
    ... )
    
    >>> mean_average_precision.map50_95
    0.433 
    ```
  
</details>

## 🎬 tutorials

<p align="left">
<a href="https://youtu.be/oEQYStnF2l8" title="Accelerate Image Annotation with SAM and Grounding DINO"><img src="https://github.com/SkalskiP/SkalskiP/assets/26109316/ae1ca38e-40b7-4b35-8582-e8ea5de3806e" alt="Accelerate Image Annotation with SAM and Grounding DINO" width="300px" align="left" /></a>
<a href="https://youtu.be/oEQYStnF2l8" title="Accelerate Image Annotation with SAM and Grounding DINO"><strong>Accelerate Image Annotation with SAM and Grounding DINO</strong></a>
<div><strong>Created: 20 Apr 2023</strong> | <strong>Updated: 20 Apr 2023</strong></div>
<br/> Discover how to speed up your image annotation process using Grounding DINO and Segment Anything Model (SAM). Learn how to convert object detection datasets into instance segmentation datasets, and see the potential of using these models to automatically annotate your datasets for real-time detectors like YOLOv8... </p>

<br/>

<p align="left">
<a href="https://youtu.be/oEQYStnF2l8" title="SAM - Segment Anything Model by Meta AI: Complete Guide"><img src="https://github.com/SkalskiP/SkalskiP/assets/26109316/6913ff11-53c6-4341-8d90-eaff3023c3fd" alt="SAM - Segment Anything Model by Meta AI: Complete Guide" width="300px" align="left" /></a>
<a href="https://youtu.be/oEQYStnF2l8" title="SAM - Segment Anything Model by Meta AI: Complete Guide"><strong>SAM - Segment Anything Model by Meta AI: Complete Guide</strong></a>
<div><strong>Created: 11 Apr 2023</strong> | <strong>Updated: 11 Apr 2023</strong></div>
<br/> Discover the incredible potential of Meta AI's Segment Anything Model (SAM)! We dive into SAM, an efficient and promptable model for image segmentation, which has revolutionized computer vision tasks. With over 1 billion masks on 11M licensed and privacy-respecting images, SAM's zero-shot performance is often competitive with or even superior to prior fully supervised results... </p>

## 📚 documentation

Visit our [documentation](https://roboflow.github.io/supervision) page to learn how supervision can help you build computer vision applications faster and more reliably.

## 🏆 contribution

We love your input! Please see our [contributing guide](https://github.com/roboflow/supervision/blob/main/CONTRIBUTING.md) to get started. Thank you 🙏 to all our contributors!

<br>

<div align="center">

  <div align="center">
      <a href="https://youtube.com/roboflow">
          <img
            src="https://media.roboflow.com/notebooks/template/icons/purple/youtube.png?ik-sdk-version=javascript-1.4.3&updatedAt=1672949634652"
            width="3%"
          />
      </a>
      <img src="https://raw.githubusercontent.com/ultralytics/assets/main/social/logo-transparent.png" width="3%"/>
      <a href="https://roboflow.com">
          <img
            src="https://media.roboflow.com/notebooks/template/icons/purple/roboflow-app.png?ik-sdk-version=javascript-1.4.3&updatedAt=1672949746649"
            width="3%"
          />
      </a>
      <img src="https://raw.githubusercontent.com/ultralytics/assets/main/social/logo-transparent.png" width="3%"/>
      <a href="https://www.linkedin.com/company/roboflow-ai/">
          <img
            src="https://media.roboflow.com/notebooks/template/icons/purple/linkedin.png?ik-sdk-version=javascript-1.4.3&updatedAt=1672949633691"
            width="3%"
          />
      </a>
      <img src="https://raw.githubusercontent.com/ultralytics/assets/main/social/logo-transparent.png" width="3%"/>
      <a href="https://docs.roboflow.com">
          <img
            src="https://media.roboflow.com/notebooks/template/icons/purple/knowledge.png?ik-sdk-version=javascript-1.4.3&updatedAt=1672949634511"
            width="3%"
          />
      </a>
      <img src="https://raw.githubusercontent.com/ultralytics/assets/main/social/logo-transparent.png" width="3%"/>
      <a href="https://disuss.roboflow.com">
          <img
            src="https://media.roboflow.com/notebooks/template/icons/purple/forum.png?ik-sdk-version=javascript-1.4.3&updatedAt=1672949633584"
            width="3%"
          />
      <img src="https://raw.githubusercontent.com/ultralytics/assets/main/social/logo-transparent.png" width="3%"/>
      <a href="https://blog.roboflow.com">
          <img
            src="https://media.roboflow.com/notebooks/template/icons/purple/blog.png?ik-sdk-version=javascript-1.4.3&updatedAt=1672949633605"
            width="3%"
          />
      </a>
      </a>
  </div>

</div><|MERGE_RESOLUTION|>--- conflicted
+++ resolved
@@ -51,15 +51,9 @@
 
 <details close>
 <summary>👉 more detections utils</summary>
-<<<<<<< HEAD
-
-- Easily switch inference pipeline between supported object detection / instance segmentation models
-
-=======
-  
+
 - Easily switch inference pipeline between supported object detection/instance segmentation models
-  
->>>>>>> 867dd78f
+
     ```python
     >>> import supervision as sv
     >>> from segment_anything import sam_model_registry, SamAutomaticMaskGenerator
@@ -143,15 +137,9 @@
            [155.      , 497.      , 404.      , 833.5     ],
            [ 20.154999, 347.825   , 416.125   , 915.895   ]], dtype=float32)
     ```
-<<<<<<< HEAD
-
-- Split dataset for training, testing and validation
-
-=======
-  
+
 - Split dataset for training, testing, and validation
-  
->>>>>>> 867dd78f
+
     ```python
     >>> train_dataset, test_dataset = dataset.split(split_ratio=0.7)
     >>> test_dataset, valid_dataset = test_dataset.split(split_ratio=0.5)
@@ -159,13 +147,8 @@
     >>> len(train_dataset), len(test_dataset), len(valid_dataset)
     (700, 150, 150)
     ```
-<<<<<<< HEAD
-
-- Merge multiple datasets together
-=======
-  
+
 - Merge multiple datasets
->>>>>>> 867dd78f
 
     ```python
     >>> ds_1 = sv.DetectionDataset(...)
@@ -186,15 +169,9 @@
     >>> ds_merged.classes
     ['cat', 'dog', 'person']
     ```
-<<<<<<< HEAD
-
-- Save object detection / instance segmentation datasets in one of supported formats
-
-=======
-  
+
 - Save object detection/instance segmentation datasets in one of the supported formats
-  
->>>>>>> 867dd78f
+
     ```python
     >>> dataset.as_yolo(
     ...     images_directory_path='...',
@@ -225,13 +202,8 @@
     ...     annotations_directory_path='...'
     ... )
     ```
-<<<<<<< HEAD
-
-- Load classification datasets in one of supported formats
-=======
-  
+
 - Load classification datasets in one of the supported formats
->>>>>>> 867dd78f
 
     ```python
     >>> cs = sv.ClassificationDataset.from_folder_structure(
@@ -280,21 +252,21 @@
 
     ```python
     >>> import supervision as sv
-    
+
     >>> dataset = sv.DetectionDataset.from_yolo(...)
-    
+
     >>> def callback(image: np.ndarray) -> sv.Detections:
     ...     ...
-    
+
     >>> mean_average_precision = sv.MeanAveragePrecision.benchmark(
     ...     dataset = dataset,
     ...     callback = callback
     ... )
-    
+
     >>> mean_average_precision.map50_95
-    0.433 
-    ```
-  
+    0.433
+    ```
+
 </details>
 
 ## 🎬 tutorials
