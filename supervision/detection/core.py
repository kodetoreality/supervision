from __future__ import annotations

from contextlib import suppress
from dataclasses import dataclass, field
from typing import Any, Dict, Iterator, List, Optional, Tuple, Union

import numpy as np

from supervision.config import CLASS_NAME_DATA_FIELD, ORIENTED_BOX_COORDINATES
from supervision.detection.utils import (
<<<<<<< HEAD
    batched_greedy_nmm,
    box_iou_batch,
    extract_ultralytics_masks,
    get_merged_bbox,
    get_merged_class_id,
    get_merged_confidence,
    get_merged_mask,
    get_merged_tracker_id,
    greedy_nmm,
    non_max_suppression,
=======
    box_non_max_suppression,
    calculate_masks_centroids,
    extract_ultralytics_masks,
    get_data_item,
    is_data_equal,
    mask_non_max_suppression,
    mask_to_xyxy,
    merge_data,
>>>>>>> 15a4555b
    process_roboflow_result,
    validate_detections_fields,
    xywh_to_xyxy,
)
from supervision.geometry.core import Position
from supervision.utils.internal import deprecated


@dataclass
class Detections:
    """
    The `sv.Detections` allows you to convert results from a variety of object detection
    and segmentation models into a single, unified format. The `sv.Detections` class
    enables easy data manipulation and filtering, and provides a consistent API for
    Supervision's tools like trackers, annotators, and zones.

    ```python
    import cv2
    import supervision as sv
    from ultralytics import YOLO

    image = cv2.imread(<SOURCE_IMAGE_PATH>)
    model = YOLO('yolov8s.pt')
    annotator = sv.BoundingBoxAnnotator()

    result = model(image)[0]
    detections = sv.Detections.from_ultralytics(result)

    annotated_image = annotator.annotate(image, detections)
    ```

    !!! tip

        In `sv.Detections`, detection data is categorized into two main field types:
        fixed and custom. The fixed fields include `xyxy`, `mask`, `confidence`,
        `class_id`, and `tracker_id`. For any additional data requirements, custom
        fields come into play, stored in the data field. These custom fields are easily
        accessible using the `detections[<FIELD_NAME>]` syntax, providing flexibility
        for diverse data handling needs.

<<<<<<< HEAD
def _merge_object_detection_pair(pred1: Detections, pred2: Detections) -> Detections:
    merged_bbox = get_merged_bbox(pred1.xyxy, pred2.xyxy)
    merged_conf = get_merged_confidence(pred1.confidence, pred2.confidence)
    merged_class_id = get_merged_class_id(pred1.class_id, pred2.class_id)
    merged_tracker_id = None
    merged_mask = None

    if pred1.mask and pred2.mask:
        merged_mask = get_merged_mask(pred1.mask, pred2.mask)
    if pred1.tracker_id and pred2.tracker_id:
        merged_tracker_id = get_merged_tracker_id(pred1.tracker_id, pred2.tracker_id)

    return Detections(
        xyxy=merged_bbox,
        mask=merged_mask,
        confidence=merged_conf,
        class_id=merged_class_id,
        tracker_id=merged_tracker_id,
    )


@dataclass
class Detections:
    """
    Data class containing information about the detections in a video frame.
=======
>>>>>>> 15a4555b
    Attributes:
        xyxy (np.ndarray): An array of shape `(n, 4)` containing
            the bounding boxes coordinates in format `[x1, y1, x2, y2]`
        mask: (Optional[np.ndarray]): An array of shape
            `(n, H, W)` containing the segmentation masks.
        confidence (Optional[np.ndarray]): An array of shape
            `(n,)` containing the confidence scores of the detections.
        class_id (Optional[np.ndarray]): An array of shape
            `(n,)` containing the class ids of the detections.
        tracker_id (Optional[np.ndarray]): An array of shape
            `(n,)` containing the tracker ids of the detections.
        data (Dict[str, Union[np.ndarray, List]]): A dictionary containing additional
            data where each key is a string representing the data type, and the value
            is either a NumPy array or a list of corresponding data.

    !!! warning

        The `data` field in the `sv.Detections` class is currently in an experimental
        phase. Please be aware that its API and functionality are subject to change in
        future updates as we continue to refine and improve its capabilities.
        We encourage users to experiment with this feature and provide feedback, but
        also to be prepared for potential modifications in upcoming releases.
    """

    xyxy: np.ndarray
    mask: Optional[np.ndarray] = None
    confidence: Optional[np.ndarray] = None
    class_id: Optional[np.ndarray] = None
    tracker_id: Optional[np.ndarray] = None
    data: Dict[str, Union[np.ndarray, List]] = field(default_factory=dict)

    def __post_init__(self):
        validate_detections_fields(
            xyxy=self.xyxy,
            mask=self.mask,
            confidence=self.confidence,
            class_id=self.class_id,
            tracker_id=self.tracker_id,
            data=self.data,
        )

    def __len__(self):
        """
        Returns the number of detections in the Detections object.
        """
        return len(self.xyxy)

    def __iter__(
        self,
    ) -> Iterator[
        Tuple[
            np.ndarray,
            Optional[np.ndarray],
            Optional[float],
            Optional[int],
            Optional[int],
            Dict[str, Union[np.ndarray, List]],
        ]
    ]:
        """
        Iterates over the Detections object and yield a tuple of
        `(xyxy, mask, confidence, class_id, tracker_id, data)` for each detection.
        """
        for i in range(len(self.xyxy)):
            yield (
                self.xyxy[i],
                self.mask[i] if self.mask is not None else None,
                self.confidence[i] if self.confidence is not None else None,
                self.class_id[i] if self.class_id is not None else None,
                self.tracker_id[i] if self.tracker_id is not None else None,
                get_data_item(self.data, i),
            )

    def __eq__(self, other: Detections):
        return all(
            [
                np.array_equal(self.xyxy, other.xyxy),
                np.array_equal(self.mask, other.mask),
                np.array_equal(self.class_id, other.class_id),
                np.array_equal(self.confidence, other.confidence),
                np.array_equal(self.tracker_id, other.tracker_id),
                is_data_equal(self.data, other.data),
            ]
        )

    @classmethod
    def from_yolov5(cls, yolov5_results) -> Detections:
        """
        Creates a Detections instance from a
        [YOLOv5](https://github.com/ultralytics/yolov5) inference result.

        Args:
            yolov5_results (yolov5.models.common.Detections):
                The output Detections instance from YOLOv5

        Returns:
            Detections: A new Detections object.

        Example:
            ```python
            import cv2
            import torch
            import supervision as sv

            image = cv2.imread(<SOURCE_IMAGE_PATH>)
            model = torch.hub.load('ultralytics/yolov5', 'yolov5s')
            result = model(image)
            detections = sv.Detections.from_yolov5(result)
            ```
        """
        yolov5_detections_predictions = yolov5_results.pred[0].cpu().cpu().numpy()

        return cls(
            xyxy=yolov5_detections_predictions[:, :4],
            confidence=yolov5_detections_predictions[:, 4],
            class_id=yolov5_detections_predictions[:, 5].astype(int),
        )

    @classmethod
    def from_ultralytics(cls, ultralytics_results) -> Detections:
        """
        Creates a Detections instance from a
            [YOLOv8](https://github.com/ultralytics/ultralytics) inference result.

        !!! Note

            `from_ultralytics` is compatible with
            [detection](https://docs.ultralytics.com/tasks/detect/),
            [segmentation](https://docs.ultralytics.com/tasks/segment/), and
            [OBB](https://docs.ultralytics.com/tasks/obb/) models.

        Args:
            ultralytics_results (ultralytics.yolo.engine.results.Results):
                The output Results instance from Ultralytics

        Returns:
            Detections: A new Detections object.

        Example:
            ```python
            import cv2
            import supervision as sv
            from ultralytics import YOLO

            image = cv2.imread(<SOURCE_IMAGE_PATH>)
            model = YOLO('yolov8s.pt')

            result = model(image)[0]
            detections = sv.Detections.from_ultralytics(result)
            ```
        """  # noqa: E501 // docs

        if "obb" in ultralytics_results and ultralytics_results.obb is not None:
            class_id = ultralytics_results.obb.cls.cpu().numpy().astype(int)
            class_names = np.array([ultralytics_results.names[i] for i in class_id])
            oriented_box_coordinates = ultralytics_results.obb.xyxyxyxy.cpu().numpy()
            return cls(
                xyxy=ultralytics_results.obb.xyxy.cpu().numpy(),
                confidence=ultralytics_results.obb.conf.cpu().numpy(),
                class_id=class_id,
                tracker_id=ultralytics_results.obb.id.int().cpu().numpy()
                if ultralytics_results.obb.id is not None
                else None,
                data={
                    ORIENTED_BOX_COORDINATES: oriented_box_coordinates,
                    CLASS_NAME_DATA_FIELD: class_names,
                },
            )

        class_id = ultralytics_results.boxes.cls.cpu().numpy().astype(int)
        class_names = np.array([ultralytics_results.names[i] for i in class_id])
        return cls(
            xyxy=ultralytics_results.boxes.xyxy.cpu().numpy(),
            confidence=ultralytics_results.boxes.conf.cpu().numpy(),
            class_id=class_id,
            mask=extract_ultralytics_masks(ultralytics_results),
            tracker_id=ultralytics_results.boxes.id.int().cpu().numpy()
            if ultralytics_results.boxes.id is not None
            else None,
            data={CLASS_NAME_DATA_FIELD: class_names},
        )

    @classmethod
    def from_yolo_nas(cls, yolo_nas_results) -> Detections:
        """
        Creates a Detections instance from a
        [YOLO-NAS](https://github.com/Deci-AI/super-gradients/blob/master/YOLONAS.md)
        inference result.

        Args:
            yolo_nas_results (ImageDetectionPrediction):
                The output Results instance from YOLO-NAS
                ImageDetectionPrediction is coming from
                'super_gradients.training.models.prediction_results'

        Returns:
            Detections: A new Detections object.

        Example:
            ```python
            import cv2
            from super_gradients.training import models
            import supervision as sv

            image = cv2.imread(<SOURCE_IMAGE_PATH>)
            model = models.get('yolo_nas_l', pretrained_weights="coco")

            result = list(model.predict(image, conf=0.35))[0]
            detections = sv.Detections.from_yolo_nas(result)
            ```
        """
        if np.asarray(yolo_nas_results.prediction.bboxes_xyxy).shape[0] == 0:
            return cls.empty()

        return cls(
            xyxy=yolo_nas_results.prediction.bboxes_xyxy,
            confidence=yolo_nas_results.prediction.confidence,
            class_id=yolo_nas_results.prediction.labels.astype(int),
        )

    @classmethod
    def from_tensorflow(
        cls, tensorflow_results: dict, resolution_wh: tuple
    ) -> Detections:
        """
        Creates a Detections instance from a
        [Tensorflow Hub](https://www.tensorflow.org/hub/tutorials/tf2_object_detection)
        inference result.

        Args:
            tensorflow_results (dict):
                The output results from Tensorflow Hub.

        Returns:
            Detections: A new Detections object.

        Example:
            ```python
            import tensorflow as tf
            import tensorflow_hub as hub
            import numpy as np
            import cv2

            module_handle = "https://tfhub.dev/tensorflow/centernet/hourglass_512x512_kpts/1"
            model = hub.load(module_handle)
            img = np.array(cv2.imread(SOURCE_IMAGE_PATH))
            result = model(img)
            detections = sv.Detections.from_tensorflow(result)
            ```
        """  # noqa: E501 // docs

        boxes = tensorflow_results["detection_boxes"][0].numpy()
        boxes[:, [0, 2]] *= resolution_wh[0]
        boxes[:, [1, 3]] *= resolution_wh[1]
        boxes = boxes[:, [1, 0, 3, 2]]
        return cls(
            xyxy=boxes,
            confidence=tensorflow_results["detection_scores"][0].numpy(),
            class_id=tensorflow_results["detection_classes"][0].numpy().astype(int),
        )

    @classmethod
    def from_deepsparse(cls, deepsparse_results) -> Detections:
        """
        Creates a Detections instance from a
        [DeepSparse](https://github.com/neuralmagic/deepsparse)
        inference result.

        Args:
            deepsparse_results (deepsparse.yolo.schemas.YOLOOutput):
                The output Results instance from DeepSparse.

        Returns:
            Detections: A new Detections object.

        Example:
            ```python
            import supervision as sv
            from deepsparse import Pipeline

            yolo_pipeline = Pipeline.create(
                task="yolo",
                model_path = "zoo:cv/detection/yolov5-l/pytorch/ultralytics/coco/pruned80_quant-none"
             )
            result = yolo_pipeline(<SOURCE IMAGE PATH>)
            detections = sv.Detections.from_deepsparse(result)
            ```
        """  # noqa: E501 // docs

        if np.asarray(deepsparse_results.boxes[0]).shape[0] == 0:
            return cls.empty()

        return cls(
            xyxy=np.array(deepsparse_results.boxes[0]),
            confidence=np.array(deepsparse_results.scores[0]),
            class_id=np.array(deepsparse_results.labels[0]).astype(float).astype(int),
        )

    @classmethod
    def from_mmdetection(cls, mmdet_results) -> Detections:
        """
        Creates a Detections instance from a
        [mmdetection](https://github.com/open-mmlab/mmdetection) and
        [mmyolo](https://github.com/open-mmlab/mmyolo) inference result.

        Args:
            mmdet_results (mmdet.structures.DetDataSample):
                The output Results instance from MMDetection.

        Returns:
            Detections: A new Detections object.

        Example:
            ```python
            import cv2
            import supervision as sv
            from mmdet.apis import init_detector, inference_detector

            image = cv2.imread(<SOURCE_IMAGE_PATH>)
            model = init_detector(<CONFIG_PATH>, <WEIGHTS_PATH>, device=<DEVICE>)

            result = inference_detector(model, image)
            detections = sv.Detections.from_mmdetection(result)
            ```
        """  # noqa: E501 // docs

        return cls(
            xyxy=mmdet_results.pred_instances.bboxes.cpu().numpy(),
            confidence=mmdet_results.pred_instances.scores.cpu().numpy(),
            class_id=mmdet_results.pred_instances.labels.cpu().numpy().astype(int),
        )

    @classmethod
    def from_transformers(
        cls, transformers_results: dict, id2label: Optional[Dict[int, str]] = None
    ) -> Detections:
        """
        Creates a Detections instance from object detection or segmentation
        [Transformer](https://github.com/huggingface/transformers) inference result.

        !!! note

            Class names can be accessed using the key `class_name` in the returned
            object's data attribute.

        Args:
            transformers_results (dict): The output of Transformers model inference. A
                dictionary containing the `scores`, `labels`, `boxes` and `masks` keys.
            id2label (Optional[Dict[int, str]]): A dictionary mapping class IDs to
                class names. If provided, the resulting Detections object will contain
                `class_name` data field with the class names.

        Returns:
            Detections: A new Detections object.

        Example:
            ```python
            import torch
            import supervision as sv
            from PIL import Image
            from transformers import DetrImageProcessor, DetrForObjectDetection

            processor = DetrImageProcessor.from_pretrained("facebook/detr-resnet-50")
            model = DetrForObjectDetection.from_pretrained("facebook/detr-resnet-50")

            image = Image.open(<SOURCE_IMAGE_PATH>)
            inputs = processor(images=image, return_tensors="pt")

            with torch.no_grad():
                outputs = model(**inputs)

            width, height = image.size
            target_size = torch.tensor([[height, width]])
            results = processor.post_process_object_detection(
                outputs=outputs, target_sizes=target_size)[0]

            detections = sv.Detections.from_transformers(
                transformers_results=results,
                id2label=model.config.id2label
            )
            ```
        """  # noqa: E501 // docs

        class_ids = transformers_results["labels"].cpu().detach().numpy().astype(int)
        data = {}
        if id2label is not None:
            class_names = np.array([id2label[class_id] for class_id in class_ids])
            data[CLASS_NAME_DATA_FIELD] = class_names
        if "boxes" in transformers_results:
            return cls(
                xyxy=transformers_results["boxes"].cpu().detach().numpy(),
                confidence=transformers_results["scores"].cpu().detach().numpy(),
                class_id=class_ids,
                data=data,
            )
        elif "masks" in transformers_results:
            masks = transformers_results["masks"].cpu().detach().numpy().astype(bool)
            return cls(
                xyxy=mask_to_xyxy(masks),
                mask=masks,
                confidence=transformers_results["scores"].cpu().detach().numpy(),
                class_id=class_ids,
                data=data,
            )
        else:
            raise NotImplementedError(
                "Only object detection and semantic segmentation results are supported."
            )

    @classmethod
    def from_detectron2(cls, detectron2_results) -> Detections:
        """
        Create a Detections object from the
        [Detectron2](https://github.com/facebookresearch/detectron2) inference result.

        Args:
            detectron2_results: The output of a
                Detectron2 model containing instances with prediction data.

        Returns:
            (Detections): A Detections object containing the bounding boxes,
                class IDs, and confidences of the predictions.

        Example:
            ```python
            import cv2
            import supervision as sv
            from detectron2.engine import DefaultPredictor
            from detectron2.config import get_cfg


            image = cv2.imread(<SOURCE_IMAGE_PATH>)
            cfg = get_cfg()
            cfg.merge_from_file(<CONFIG_PATH>)
            cfg.MODEL.WEIGHTS = <WEIGHTS_PATH>
            predictor = DefaultPredictor(cfg)

            result = predictor(image)
            detections = sv.Detections.from_detectron2(result)
            ```
        """

        return cls(
            xyxy=detectron2_results["instances"].pred_boxes.tensor.cpu().numpy(),
            confidence=detectron2_results["instances"].scores.cpu().numpy(),
            class_id=detectron2_results["instances"]
            .pred_classes.cpu()
            .numpy()
            .astype(int),
        )

    @classmethod
    def from_inference(cls, roboflow_result: Union[dict, Any]) -> Detections:
        """
        Create a Detections object from the [Roboflow](https://roboflow.com/)
        API inference result or the [Inference](https://inference.roboflow.com/)
        package results. This method extracts bounding boxes, class IDs,
        confidences, and class names from the Roboflow API result and encapsulates
        them into a Detections object.

        !!! note

            Class names can be accessed using the key `class_name` in the returned
            object's data attribute.

        Args:
            roboflow_result (dict, any): The result from the
                Roboflow API or Inference package containing predictions.

        Returns:
            (Detections): A Detections object containing the bounding boxes, class IDs,
                and confidences of the predictions.

        Example:
            ```python
            import cv2
            import supervision as sv
            from inference.models.utils import get_roboflow_model

            image = cv2.imread(<SOURCE_IMAGE_PATH>)
            model = get_roboflow_model(model_id="yolov8s-640")

            result = model.infer(image)[0]
            detections = sv.Detections.from_inference(result)
            ```
        """
        with suppress(AttributeError):
            roboflow_result = roboflow_result.dict(exclude_none=True, by_alias=True)
        xyxy, confidence, class_id, masks, trackers, data = process_roboflow_result(
            roboflow_result=roboflow_result
        )

        if np.asarray(xyxy).shape[0] == 0:
            empty_detection = cls.empty()
            empty_detection.data = {CLASS_NAME_DATA_FIELD: np.empty(0)}
            return empty_detection

        return cls(
            xyxy=xyxy,
            confidence=confidence,
            class_id=class_id,
            mask=masks,
            tracker_id=trackers,
            data=data,
        )

    @classmethod
    @deprecated(
        "`Detections.from_roboflow` is deprecated and will be removed in "
        "`supervision-0.22.0`. Use `Detections.from_inference` instead."
    )
    def from_roboflow(cls, roboflow_result: Union[dict, Any]) -> Detections:
        """
        !!! failure "Deprecated"

            `Detections.from_roboflow` is deprecated and will be removed in
            `supervision-0.22.0`. Use `Detections.from_inference` instead.

        Create a Detections object from the [Roboflow](https://roboflow.com/)
            API inference result or the [Inference](https://inference.roboflow.com/)
            package results.

        Args:
            roboflow_result (dict): The result from the
                Roboflow API containing predictions.

        Returns:
            (Detections): A Detections object containing the bounding boxes, class IDs,
                and confidences of the predictions.

        Example:
            ```python
            import cv2
            import supervision as sv
            from inference.models.utils import get_roboflow_model

            image = cv2.imread(<SOURCE_IMAGE_PATH>)
            model = get_roboflow_model(model_id="yolov8s-640")

            result = model.infer(image)[0]
            detections = sv.Detections.from_roboflow(result)
            ```
        """
        return cls.from_inference(roboflow_result)

    @classmethod
    def from_sam(cls, sam_result: List[dict]) -> Detections:
        """
        Creates a Detections instance from
        [Segment Anything Model](https://github.com/facebookresearch/segment-anything)
        inference result.

        Args:
            sam_result (List[dict]): The output Results instance from SAM

        Returns:
            Detections: A new Detections object.

        Example:
            ```python
            import supervision as sv
            from segment_anything import (
                sam_model_registry,
                SamAutomaticMaskGenerator
             )

            sam_model_reg = sam_model_registry[MODEL_TYPE]
            sam = sam_model_reg(checkpoint=CHECKPOINT_PATH).to(device=DEVICE)
            mask_generator = SamAutomaticMaskGenerator(sam)
            sam_result = mask_generator.generate(IMAGE)
            detections = sv.Detections.from_sam(sam_result=sam_result)
            ```
        """

        sorted_generated_masks = sorted(
            sam_result, key=lambda x: x["area"], reverse=True
        )

        xywh = np.array([mask["bbox"] for mask in sorted_generated_masks])
        mask = np.array([mask["segmentation"] for mask in sorted_generated_masks])

        if np.asarray(xywh).shape[0] == 0:
            return cls.empty()

        xyxy = xywh_to_xyxy(boxes_xywh=xywh)
        return cls(xyxy=xyxy, mask=mask)

    @classmethod
    def from_azure_analyze_image(
        cls, azure_result: dict, class_map: Optional[Dict[int, str]] = None
    ) -> Detections:
        """
        Creates a Detections instance from [Azure Image Analysis 4.0](
        https://learn.microsoft.com/en-us/azure/ai-services/computer-vision/
        concept-object-detection-40).

        Args:
            azure_result (dict): The result from Azure Image Analysis. It should
                contain detected objects and their bounding box coordinates.
            class_map (Optional[Dict[int, str]]): A mapping ofclass IDs (int) to class
                names (str). If None, a new mapping is created dynamically.

        Returns:
            Detections: A new Detections object.

        Example:
            ```python
            import requests
            import supervision as sv

            image = open(input, "rb").read()

            endpoint = "https://.cognitiveservices.azure.com/"
            subscription_key = ""

            headers = {
                "Content-Type": "application/octet-stream",
                "Ocp-Apim-Subscription-Key": subscription_key
             }

            response = requests.post(endpoint,
                headers=self.headers,
                data=image
             ).json()

            detections = sv.Detections.from_azure_analyze_image(response)
            ```
        """
        if "error" in azure_result:
            raise ValueError(
                f'Azure API returned an error {azure_result["error"]["message"]}'
            )

        xyxy, confidences, class_ids = [], [], []

        is_dynamic_mapping = class_map is None
        if is_dynamic_mapping:
            class_map = {}

        class_map = {value: key for key, value in class_map.items()}

        for detection in azure_result["objectsResult"]["values"]:
            bbox = detection["boundingBox"]

            tags = detection["tags"]

            x0 = bbox["x"]
            y0 = bbox["y"]
            x1 = x0 + bbox["w"]
            y1 = y0 + bbox["h"]

            for tag in tags:
                confidence = tag["confidence"]
                class_name = tag["name"]
                class_id = class_map.get(class_name, None)

                if is_dynamic_mapping and class_id is None:
                    class_id = len(class_map)
                    class_map[class_name] = class_id

                if class_id is not None:
                    xyxy.append([x0, y0, x1, y1])
                    confidences.append(confidence)
                    class_ids.append(class_id)

        if len(xyxy) == 0:
            return Detections.empty()

        return cls(
            xyxy=np.array(xyxy),
            class_id=np.array(class_ids),
            confidence=np.array(confidences),
        )

    @classmethod
    def from_paddledet(cls, paddledet_result) -> Detections:
        """
        Creates a Detections instance from
            [PaddleDetection](https://github.com/PaddlePaddle/PaddleDetection)
            inference result.

        Args:
            paddledet_result (List[dict]): The output Results instance from PaddleDet

        Returns:
            Detections: A new Detections object.

        Example:
            ```python
            import supervision as sv
            import paddle
            from ppdet.engine import Trainer
            from ppdet.core.workspace import load_config

            weights = ()
            config = ()

            cfg = load_config(config)
            trainer = Trainer(cfg, mode='test')
            trainer.load_weights(weights)

            paddledet_result = trainer.predict([images])[0]

            detections = sv.Detections.from_paddledet(paddledet_result)
            ```
        """

        if np.asarray(paddledet_result["bbox"][:, 2:6]).shape[0] == 0:
            return cls.empty()

        return cls(
            xyxy=paddledet_result["bbox"][:, 2:6],
            confidence=paddledet_result["bbox"][:, 1],
            class_id=paddledet_result["bbox"][:, 0].astype(int),
        )

    @classmethod
    def empty(cls) -> Detections:
        """
        Create an empty Detections object with no bounding boxes,
            confidences, or class IDs.

        Returns:
            (Detections): An empty Detections object.

        Example:
            ```python
            from supervision import Detections

            empty_detections = Detections.empty()
            ```
        """
        return cls(
            xyxy=np.empty((0, 4), dtype=np.float32),
            confidence=np.array([], dtype=np.float32),
            class_id=np.array([], dtype=int),
        )

    @classmethod
    def merge(cls, detections_list: List[Detections]) -> Detections:
        """
        Merge a list of Detections objects into a single Detections object.

        This method takes a list of Detections objects and combines their
        respective fields (`xyxy`, `mask`, `confidence`, `class_id`, and `tracker_id`)
        into a single Detections object. If all elements in a field are not
        `None`, the corresponding field will be stacked.
        Otherwise, the field will be set to `None`.

        Args:
            detections_list (List[Detections]): A list of Detections objects to merge.

        Returns:
            (Detections): A single Detections object containing
                the merged data from the input list.

        Example:
            ```python
            import numpy as np
            import supervision as sv

            detections_1 = sv.Detections(
                xyxy=np.array([[15, 15, 100, 100], [200, 200, 300, 300]]),
                class_id=np.array([1, 2]),
                data={'feature_vector': np.array([0.1, 0.2)])}
             )

            detections_2 = sv.Detections(
                xyxy=np.array([[30, 30, 120, 120]]),
                class_id=np.array([1]),
                data={'feature_vector': [np.array([0.3])]}
             )

            merged_detections = Detections.merge([detections_1, detections_2])

            merged_detections.xyxy
            array([[ 15,  15, 100, 100],
                   [200, 200, 300, 300],
                   [ 30,  30, 120, 120]])

            merged_detections.class_id
            array([1, 2, 1])

            merged_detections.data['feature_vector']
            array([0.1, 0.2, 0.3])
            ```
        """
        if len(detections_list) == 0:
            return Detections.empty()

        for detections in detections_list:
            validate_detections_fields(
                xyxy=detections.xyxy,
                mask=detections.mask,
                confidence=detections.confidence,
                class_id=detections.class_id,
                tracker_id=detections.tracker_id,
                data=detections.data,
            )

        xyxy = np.vstack([d.xyxy for d in detections_list])

        def stack_or_none(name: str):
            if all(d.__getattribute__(name) is None for d in detections_list):
                return None
            if any(d.__getattribute__(name) is None for d in detections_list):
                raise ValueError(f"All or none of the '{name}' fields must be None")
            return (
                np.vstack([d.__getattribute__(name) for d in detections_list])
                if name == "mask"
                else np.hstack([d.__getattribute__(name) for d in detections_list])
            )

        mask = stack_or_none("mask")
        confidence = stack_or_none("confidence")
        class_id = stack_or_none("class_id")
        tracker_id = stack_or_none("tracker_id")

        data = merge_data([d.data for d in detections_list])

        return cls(
            xyxy=xyxy,
            mask=mask,
            confidence=confidence,
            class_id=class_id,
            tracker_id=tracker_id,
            data=data,
        )

    def get_anchors_coordinates(self, anchor: Position) -> np.ndarray:
        """
        Calculates and returns the coordinates of a specific anchor point
        within the bounding boxes defined by the `xyxy` attribute. The anchor
        point can be any of the predefined positions in the `Position` enum,
        such as `CENTER`, `CENTER_LEFT`, `BOTTOM_RIGHT`, etc.

        Args:
            anchor (Position): An enum specifying the position of the anchor point
                within the bounding box. Supported positions are defined in the
                `Position` enum.

        Returns:
            np.ndarray: An array of shape `(n, 2)`, where `n` is the number of bounding
                boxes. Each row contains the `[x, y]` coordinates of the specified
                anchor point for the corresponding bounding box.

        Raises:
            ValueError: If the provided `anchor` is not supported.
        """
        if anchor == Position.CENTER:
            return np.array(
                [
                    (self.xyxy[:, 0] + self.xyxy[:, 2]) / 2,
                    (self.xyxy[:, 1] + self.xyxy[:, 3]) / 2,
                ]
            ).transpose()
        elif anchor == Position.CENTER_OF_MASS:
            if self.mask is None:
                raise ValueError(
                    "Cannot use `Position.CENTER_OF_MASS` without a detection mask."
                )
            return calculate_masks_centroids(masks=self.mask)
        elif anchor == Position.CENTER_LEFT:
            return np.array(
                [
                    self.xyxy[:, 0],
                    (self.xyxy[:, 1] + self.xyxy[:, 3]) / 2,
                ]
            ).transpose()
        elif anchor == Position.CENTER_RIGHT:
            return np.array(
                [
                    self.xyxy[:, 2],
                    (self.xyxy[:, 1] + self.xyxy[:, 3]) / 2,
                ]
            ).transpose()
        elif anchor == Position.BOTTOM_CENTER:
            return np.array(
                [(self.xyxy[:, 0] + self.xyxy[:, 2]) / 2, self.xyxy[:, 3]]
            ).transpose()
        elif anchor == Position.BOTTOM_LEFT:
            return np.array([self.xyxy[:, 0], self.xyxy[:, 3]]).transpose()
        elif anchor == Position.BOTTOM_RIGHT:
            return np.array([self.xyxy[:, 2], self.xyxy[:, 3]]).transpose()
        elif anchor == Position.TOP_CENTER:
            return np.array(
                [(self.xyxy[:, 0] + self.xyxy[:, 2]) / 2, self.xyxy[:, 1]]
            ).transpose()
        elif anchor == Position.TOP_LEFT:
            return np.array([self.xyxy[:, 0], self.xyxy[:, 1]]).transpose()
        elif anchor == Position.TOP_RIGHT:
            return np.array([self.xyxy[:, 2], self.xyxy[:, 1]]).transpose()

        raise ValueError(f"{anchor} is not supported.")

    def __setitem__(
        self, index: Union[int, slice, List[int], np.ndarray], value: Detections
    ) -> None:
        """
        Set a subset of the Detections object.

        Args:
            index (Union[int, slice, List[int], np.ndarray]):
                The index or indices of the subset of the Detections
            value (Detections): The new value of the subset of the Detections

        Example:
            ```python
            >>> import supervision as sv

            >>> detections = sv.Detections(...)

            >>> detections[0] = sv.Detections(...)
            ```
        """
        if isinstance(index, int):
            index = [index]
        self.xyxy[index] = value.xyxy
        if self.mask is not None:
            self.mask[index] = value.mask
        if self.confidence is not None:
            self.confidence[index] = value.confidence
        if self.class_id is not None:
            self.class_id[index] = value.class_id
        if self.tracker_id is not None:
            self.tracker_id[index] = value.tracker_id

    def __getitem__(
        self, index: Union[int, slice, List[int], np.ndarray, str]
    ) -> Union[Detections, List, np.ndarray, None]:
        """
        Get a subset of the Detections object or access an item from its data field.

        When provided with an integer, slice, list of integers, or a numpy array, this
        method returns a new Detections object that represents a subset of the original
        detections. When provided with a string, it accesses the corresponding item in
        the data dictionary.

        Args:
            index (Union[int, slice, List[int], np.ndarray, str]): The index, indices,
                or key to access a subset of the Detections or an item from the data.

        Returns:
            Union[Detections, Any]: A subset of the Detections object or an item from
                the data field.

        Example:
            ```python
            import supervision as sv

            detections = sv.Detections()

            first_detection = detections[0]
            first_10_detections = detections[0:10]
            some_detections = detections[[0, 2, 4]]
            class_0_detections = detections[detections.class_id == 0]
            high_confidence_detections = detections[detections.confidence > 0.5]

            feature_vector = detections['feature_vector']
            ```
        """
        if isinstance(index, str):
            return self.data.get(index)
        if isinstance(index, int):
            index = [index]
        return Detections(
            xyxy=self.xyxy[index],
            mask=self.mask[index] if self.mask is not None else None,
            confidence=self.confidence[index] if self.confidence is not None else None,
            class_id=self.class_id[index] if self.class_id is not None else None,
            tracker_id=self.tracker_id[index] if self.tracker_id is not None else None,
            data=get_data_item(self.data, index),
        )

    def __setitem__(self, key: str, value: Union[np.ndarray, List]):
        """
        Set a value in the data dictionary of the Detections object.

        Args:
            key (str): The key in the data dictionary to set.
            value (Union[np.ndarray, List]): The value to set for the key.

        Example:
            ```python
            import cv2
            import supervision as sv
            from ultralytics import YOLO

            image = cv2.imread(<SOURCE_IMAGE_PATH>)
            model = YOLO('yolov8s.pt')

            result = model(image)[0]
            detections = sv.Detections.from_ultralytics(result)

            detections['names'] = [
                 model.model.names[class_id]
                 for class_id
                 in detections.class_id
             ]
            ```
        """
        if not isinstance(value, (np.ndarray, list)):
            raise TypeError("Value must be a np.ndarray or a list")

        if isinstance(value, list):
            value = np.array(value)

        self.data[key] = value

    @property
    def area(self) -> np.ndarray:
        """
        Calculate the area of each detection in the set of object detections.
        If masks field is defined property returns are of each mask.
        If only box is given property return area of each box.

        Returns:
          np.ndarray: An array of floats containing the area of each detection
            in the format of `(area_1, area_2, , area_n)`,
            where n is the number of detections.
        """
        if self.mask is not None:
            return np.array([np.sum(mask) for mask in self.mask])
        else:
            return self.box_area

    @property
    def box_area(self) -> np.ndarray:
        """
        Calculate the area of each bounding box in the set of object detections.

        Returns:
            np.ndarray: An array of floats containing the area of each bounding
                box in the format of `(area_1, area_2, , area_n)`,
                where n is the number of detections.
        """
        return (self.xyxy[:, 3] - self.xyxy[:, 1]) * (self.xyxy[:, 2] - self.xyxy[:, 0])

    def with_nmm(
        self, threshold: float = 0.5, class_agnostic: bool = False
    ) -> Detections:
        """
        Perform non-maximum merging on the current set of object detections.

        Args:
            threshold (float, optional): The intersection-over-union threshold
                to use for non-maximum merging. Defaults to 0.5.
            class_agnostic (bool, optional): Whether to perform class-agnostic
                non-maximum merging. If True, the class_id of each detection
                will be ignored. Defaults to False.

        Returns:
            Detections: A new Detections object containing the subset of detections
                after non-maximum merging.

        Raises:
            AssertionError: If `confidence` is None and class_agnostic is False.
                If `class_id` is None and class_agnostic is False.
        """
        if len(self) == 0:
            return self

        assert 0.0 <= threshold <= 1.0, "Threshold must be between 0 and 1."

        assert (
            self.confidence is not None
        ), "Detections confidence must be given for NMM to be executed."

        if class_agnostic:
            predictions = np.hstack((self.xyxy, self.confidence.reshape(-1, 1)))
            keep_to_merge_list = greedy_nmm(predictions, threshold)
        else:
            predictions = np.hstack(
                (
                    self.xyxy,
                    self.confidence.reshape(-1, 1),
                    self.class_id.reshape(-1, 1),
                )
            )
            keep_to_merge_list = batched_greedy_nmm(predictions, threshold)

        result = []

        for keep_ind, merge_ind_list in keep_to_merge_list.items():
            for merge_ind in merge_ind_list:
                if (
                    box_iou_batch(self[keep_ind].xyxy, self[merge_ind].xyxy).item()
                    > threshold
                ):
                    self[keep_ind] = _merge_object_detection_pair(
                        self[keep_ind], self[merge_ind]
                    )
            result.append(self[keep_ind])

        return Detections.merge(result)

    def with_nms(
        self, threshold: float = 0.5, class_agnostic: bool = False
    ) -> Detections:
        """
        Performs non-max suppression on detection set. If the detections result
        from a segmentation model, the IoU mask is applied. Otherwise, box IoU is used.

        Args:
            threshold (float, optional): The intersection-over-union threshold
                to use for non-maximum suppression. I'm the lower the value the more
                restrictive the NMS becomes. Defaults to 0.5.
            class_agnostic (bool, optional): Whether to perform class-agnostic
                non-maximum suppression. If True, the class_id of each detection
                will be ignored. Defaults to False.

        Returns:
            Detections: A new Detections object containing the subset of detections
                after non-maximum suppression.

        Raises:
            AssertionError: If `confidence` is None and class_agnostic is False.
                If `class_id` is None and class_agnostic is False.
        """
        if len(self) == 0:
            return self

        assert (
            self.confidence is not None
        ), "Detections confidence must be given for NMS to be executed."

        if class_agnostic:
            predictions = np.hstack((self.xyxy, self.confidence.reshape(-1, 1)))
        else:
            assert self.class_id is not None, (
                "Detections class_id must be given for NMS to be executed. If you"
                " intended to perform class agnostic NMS set class_agnostic=True."
            )
            predictions = np.hstack(
                (
                    self.xyxy,
                    self.confidence.reshape(-1, 1),
                    self.class_id.reshape(-1, 1),
                )
            )

        if self.mask is not None:
            indices = mask_non_max_suppression(
                predictions=predictions, masks=self.mask, iou_threshold=threshold
            )
        else:
            indices = box_non_max_suppression(
                predictions=predictions, iou_threshold=threshold
            )

        return self[indices]<|MERGE_RESOLUTION|>--- conflicted
+++ resolved
@@ -8,33 +8,49 @@
 
 from supervision.config import CLASS_NAME_DATA_FIELD, ORIENTED_BOX_COORDINATES
 from supervision.detection.utils import (
-<<<<<<< HEAD
     batched_greedy_nmm,
     box_iou_batch,
+    box_non_max_suppression,
+    calculate_masks_centroids,
     extract_ultralytics_masks,
+    get_data_item,
     get_merged_bbox,
     get_merged_class_id,
     get_merged_confidence,
     get_merged_mask,
     get_merged_tracker_id,
     greedy_nmm,
-    non_max_suppression,
-=======
-    box_non_max_suppression,
-    calculate_masks_centroids,
-    extract_ultralytics_masks,
-    get_data_item,
     is_data_equal,
     mask_non_max_suppression,
     mask_to_xyxy,
     merge_data,
->>>>>>> 15a4555b
     process_roboflow_result,
     validate_detections_fields,
     xywh_to_xyxy,
 )
 from supervision.geometry.core import Position
 from supervision.utils.internal import deprecated
+
+
+def _merge_object_detection_pair(pred1: Detections, pred2: Detections) -> Detections:
+    merged_bbox = get_merged_bbox(pred1.xyxy, pred2.xyxy)
+    merged_conf = get_merged_confidence(pred1.confidence, pred2.confidence)
+    merged_class_id = get_merged_class_id(pred1.class_id, pred2.class_id)
+    merged_tracker_id = None
+    merged_mask = None
+
+    if pred1.mask and pred2.mask:
+        merged_mask = get_merged_mask(pred1.mask, pred2.mask)
+    if pred1.tracker_id and pred2.tracker_id:
+        merged_tracker_id = get_merged_tracker_id(pred1.tracker_id, pred2.tracker_id)
+
+    return Detections(
+        xyxy=merged_bbox,
+        mask=merged_mask,
+        confidence=merged_conf,
+        class_id=merged_class_id,
+        tracker_id=merged_tracker_id,
+    )
 
 
 @dataclass
@@ -69,34 +85,6 @@
         accessible using the `detections[<FIELD_NAME>]` syntax, providing flexibility
         for diverse data handling needs.
 
-<<<<<<< HEAD
-def _merge_object_detection_pair(pred1: Detections, pred2: Detections) -> Detections:
-    merged_bbox = get_merged_bbox(pred1.xyxy, pred2.xyxy)
-    merged_conf = get_merged_confidence(pred1.confidence, pred2.confidence)
-    merged_class_id = get_merged_class_id(pred1.class_id, pred2.class_id)
-    merged_tracker_id = None
-    merged_mask = None
-
-    if pred1.mask and pred2.mask:
-        merged_mask = get_merged_mask(pred1.mask, pred2.mask)
-    if pred1.tracker_id and pred2.tracker_id:
-        merged_tracker_id = get_merged_tracker_id(pred1.tracker_id, pred2.tracker_id)
-
-    return Detections(
-        xyxy=merged_bbox,
-        mask=merged_mask,
-        confidence=merged_conf,
-        class_id=merged_class_id,
-        tracker_id=merged_tracker_id,
-    )
-
-
-@dataclass
-class Detections:
-    """
-    Data class containing information about the detections in a video frame.
-=======
->>>>>>> 15a4555b
     Attributes:
         xyxy (np.ndarray): An array of shape `(n, 4)` containing
             the bounding boxes coordinates in format `[x1, y1, x2, y2]`
@@ -992,38 +980,6 @@
 
         raise ValueError(f"{anchor} is not supported.")
 
-    def __setitem__(
-        self, index: Union[int, slice, List[int], np.ndarray], value: Detections
-    ) -> None:
-        """
-        Set a subset of the Detections object.
-
-        Args:
-            index (Union[int, slice, List[int], np.ndarray]):
-                The index or indices of the subset of the Detections
-            value (Detections): The new value of the subset of the Detections
-
-        Example:
-            ```python
-            >>> import supervision as sv
-
-            >>> detections = sv.Detections(...)
-
-            >>> detections[0] = sv.Detections(...)
-            ```
-        """
-        if isinstance(index, int):
-            index = [index]
-        self.xyxy[index] = value.xyxy
-        if self.mask is not None:
-            self.mask[index] = value.mask
-        if self.confidence is not None:
-            self.confidence[index] = value.confidence
-        if self.class_id is not None:
-            self.class_id[index] = value.class_id
-        if self.tracker_id is not None:
-            self.tracker_id[index] = value.tracker_id
-
     def __getitem__(
         self, index: Union[int, slice, List[int], np.ndarray, str]
     ) -> Union[Detections, List, np.ndarray, None]:
