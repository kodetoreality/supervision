--- conflicted
+++ resolved
@@ -854,7 +854,6 @@
         raise ValueError(f"Unsupported LMM: {lmm}")
 
     @classmethod
-<<<<<<< HEAD
     def from_easyocr(cls, easyocr_results: list) -> Detections:
         """
         Create a Detections object from the
@@ -862,23 +861,12 @@
 
         Args:
             easyocr_results (List): The output Results instance from EasyOCR
-=======
-    def from_ncnn(cls, ncnn_results) -> Detections:
-        """
-        Creates a Detections instance from the
-        [ncnn](https://github.com/Tencent/ncnn) inference result.
-        Supports object detection models.
-
-        Args:
-            ncnn_results (dict): The output Results instance from ncnn.
->>>>>>> 130308c2
 
         Returns:
             Detections: A new Detections object.
 
         Example:
             ```python
-<<<<<<< HEAD
             import supervision as sv
             import easyocr
 
@@ -907,8 +895,18 @@
                 CLASS_NAME_DATA_FIELD: ocr_text,
             },
         )
-=======
-            import cv2
+
+    @classmethod
+    def from_ncnn(cls, ncnn_results) -> Detections:
+        """
+        Creates a Detections instance from the
+        [ncnn](https://github.com/Tencent/ncnn) inference result.
+        Supports object detection models.
+
+        Args:
+            ncnn_results (dict): The output Results instance from ncnn.
+
+                import cv2
             from ncnn.model_zoo import get_model
             import supervision as sv
 
@@ -928,29 +926,28 @@
 
         xywh, confidences, class_ids = [], [], []
 
-        if len(ncnn_results) > 0:
-            for ncnn_result in ncnn_results:
-                rect = ncnn_result.rect
-                xywh.append(
-                    [
-                        rect.x.astype(np.float32),
-                        rect.y.astype(np.float32),
-                        rect.w.astype(np.float32),
-                        rect.h.astype(np.float32),
-                    ]
-                )
-
-                confidences.append(ncnn_result.prob)
-                class_ids.append(ncnn_result.label)
-
-            return cls(
-                xyxy=xywh_to_xyxy(np.array(xywh, dtype=np.float32)),
-                confidence=np.array(confidences, dtype=np.float32),
-                class_id=np.array(class_ids, dtype=int),
-            )
-
-        return cls.empty()
->>>>>>> 130308c2
+        if len(ncnn_results) == 0:
+            return cls.empty()
+
+        for ncnn_result in ncnn_results:
+            rect = ncnn_result.rect
+            xywh.append(
+                [
+                    rect.x.astype(np.float32),
+                    rect.y.astype(np.float32),
+                    rect.w.astype(np.float32),
+                    rect.h.astype(np.float32),
+                ]
+            )
+
+            confidences.append(ncnn_result.prob)
+            class_ids.append(ncnn_result.label)
+
+        return cls(
+            xyxy=xywh_to_xyxy(np.array(xywh, dtype=np.float32)),
+            confidence=np.array(confidences, dtype=np.float32),
+            class_id=np.array(class_ids, dtype=int),
+        )
 
     @classmethod
     def empty(cls) -> Detections:
