from __future__ import annotations

from copy import deepcopy
from dataclasses import dataclass
from typing import TYPE_CHECKING, List, Optional, Tuple, Union

import numpy as np
from matplotlib import pyplot as plt

from supervision.config import ORIENTED_BOX_COORDINATES
from supervision.detection.core import Detections
from supervision.detection.utils import box_iou_batch, mask_iou_batch
from supervision.draw.color import LEGACY_COLOR_PALETTE
from supervision.metrics.core import Metric, MetricTarget
from supervision.metrics.utils.object_size import (
    ObjectSizeCategory,
    get_detection_size_category,
)
from supervision.metrics.utils.utils import ensure_pandas_installed

if TYPE_CHECKING:
    import pandas as pd


class MeanAveragePrecision(Metric):
    def __init__(
        self,
        metric_target: MetricTarget = MetricTarget.BOXES,
        class_agnostic: bool = False,
    ):
        """
        Initialize the Mean Average Precision metric.

        Args:
            metric_target (MetricTarget): The type of detection data to use.
            class_agnostic (bool): Whether to treat all data as a single class.
        """
        self._metric_target = metric_target
        if self._metric_target == MetricTarget.ORIENTED_BOUNDING_BOXES:
            raise NotImplementedError(
                "Mean Average Precision is not implemented for oriented bounding boxes."
            )

        self._class_agnostic = class_agnostic

        self._predictions_list: List[Detections] = []
        self._targets_list: List[Detections] = []

    def reset(self) -> None:
        self._predictions_list = []
        self._targets_list = []

    def update(
        self,
        predictions: Union[Detections, List[Detections]],
        targets: Union[Detections, List[Detections]],
    ) -> MeanAveragePrecision:
        """
        Add new predictions and targets to the metric, but do not compute the result.

        Args:
            predictions (Union[Detections, List[Detections]]): The predicted detections.
            targets (Union[Detections, List[Detections]]): The ground-truth detections.

        Returns:
            (MeanAveragePrecision): The updated metric instance.
        """
        if not isinstance(predictions, list):
            predictions = [predictions]
        if not isinstance(targets, list):
            targets = [targets]

        if len(predictions) != len(targets):
            raise ValueError(
                f"The number of predictions ({len(predictions)}) and"
                f" targets ({len(targets)}) during the update must be the same."
            )

        if self._class_agnostic:
            for prediction in predictions:
                prediction.class_id[:] = -1
            for target in targets:
                target.class_id[:] = -1

        self._predictions_list.extend(predictions)
        self._targets_list.extend(targets)

        return self

    def compute(
        self,
    ) -> MeanAveragePrecisionResult:
        """
        Calculate Mean Average Precision based on predicted and ground-truth
            detections at different thresholds.

        Returns:
            (MeanAveragePrecisionResult): New instance of MeanAveragePrecision.

        Example:
            ```python
            import supervision as sv
            from supervision.metrics import MeanAveragePrecision

            predictions = sv.Detections(...)
            targets = sv.Detections(...)

            map_metric = MeanAveragePrecision()
            map_result = map_metric.update(predictions, targets).compute()

            print(map_result)
            print(map_result.map50_95)
            map_result.plot()
            ```
        """
        result = self._compute(self._predictions_list, self._targets_list)

        small_predictions = []
        small_targets = []
        for predictions, targets in zip(self._predictions_list, self._targets_list):
            small_predictions.append(
                self._filter_detections_by_size(predictions, ObjectSizeCategory.SMALL)
            )
            small_targets.append(
                self._filter_detections_by_size(targets, ObjectSizeCategory.SMALL)
            )
        result.small_objects = self._compute(small_predictions, small_targets)

        medium_predictions = []
        medium_targets = []
        for predictions, targets in zip(self._predictions_list, self._targets_list):
            medium_predictions.append(
                self._filter_detections_by_size(predictions, ObjectSizeCategory.MEDIUM)
            )
            medium_targets.append(
                self._filter_detections_by_size(targets, ObjectSizeCategory.MEDIUM)
            )
        result.medium_objects = self._compute(medium_predictions, medium_targets)

        large_predictions = []
        large_targets = []
        for predictions, targets in zip(self._predictions_list, self._targets_list):
            large_predictions.append(
                self._filter_detections_by_size(predictions, ObjectSizeCategory.LARGE)
            )
            large_targets.append(
                self._filter_detections_by_size(targets, ObjectSizeCategory.LARGE)
            )
        result.large_objects = self._compute(large_predictions, large_targets)

        return result

    def _compute(
        self,
        predictions_list: List[Detections],
        targets_list: List[Detections],
    ) -> MeanAveragePrecisionResult:
        iou_thresholds = np.linspace(0.5, 0.95, 10)
        stats = []

        for predictions, targets in zip(predictions_list, targets_list):
            prediction_contents = self._detections_content(predictions)
            target_contents = self._detections_content(targets)

            if len(targets) > 0:
                if len(predictions) == 0:
                    stats.append(
                        (
                            np.zeros((0, iou_thresholds.size), dtype=bool),
                            np.zeros((0,), dtype=np.float32),
                            np.zeros((0,), dtype=int),
                            targets.class_id,
                        )
                    )

                else:
                    if self._metric_target == MetricTarget.BOXES:
                        iou = box_iou_batch(target_contents, prediction_contents)
                    elif self._metric_target == MetricTarget.MASKS:
                        iou = mask_iou_batch(target_contents, prediction_contents)
                    else:
                        raise NotImplementedError(
                            "Unsupported metric target for IoU calculation"
                        )

                    if self._class_agnostic:
                        matches = self._match_detection_batch_class_agnostic(
                            iou, iou_thresholds
                        )
                    else:
                        matches = self._match_detection_batch(
                            predictions.class_id, targets.class_id, iou, iou_thresholds
                        )

                    stats.append(
                        (
                            matches,
                            predictions.confidence,
                            predictions.class_id,
                            targets.class_id,
                        )
                    )

        # Compute average precisions if any matches exist
        if stats:
            concatenated_stats = [np.concatenate(items, 0) for items in zip(*stats)]
            average_precisions, unique_classes = self._average_precisions_per_class(
                *concatenated_stats
            )
            mAP_scores = np.mean(average_precisions, axis=0)
        else:
            mAP_scores = np.zeros((10,), dtype=np.float32)
            unique_classes = np.empty((0,), dtype=int)
            average_precisions = np.empty((0, len(iou_thresholds)), dtype=np.float32)

        return MeanAveragePrecisionResult(
            metric_target=self._metric_target,
            is_class_agnostic= self._class_agnostic,
            mAP_scores=mAP_scores,
            iou_thresholds=iou_thresholds,
            matched_classes=unique_classes,
            ap_per_class=average_precisions,
        )

    @staticmethod
    def _compute_average_precision(recall: np.ndarray, precision: np.ndarray) -> float:
        """
        Compute the average precision using 101-point interpolation (COCO), given
            the recall and precision curves.

        Args:
            recall (np.ndarray): The recall curve.
            precision (np.ndarray): The precision curve.

        Returns:
            (float): Average precision.
        """
        if len(recall) == 0 and len(precision) == 0:
            return 0.0

        recall_levels = np.linspace(0, 1, 101)
        precision_levels = np.zeros_like(recall_levels)
        for r, p in zip(recall[::-1], precision[::-1]):
            precision_levels[recall_levels <= r] = p

        average_precision = (1 / 101 * precision_levels).sum()
        return average_precision

    @staticmethod
    def _match_detection_batch(
        predictions_classes: np.ndarray,
        target_classes: np.ndarray,
        iou: np.ndarray,
        iou_thresholds: np.ndarray,
    ) -> np.ndarray:
        num_predictions, num_iou_levels = (
            predictions_classes.shape[0],
            iou_thresholds.shape[0],
        )
        correct = np.zeros((num_predictions, num_iou_levels), dtype=bool)

        correct_class = target_classes[:, None] == predictions_classes

        for i, iou_level in enumerate(iou_thresholds):
            matched_indices = np.where((iou >= iou_level) & correct_class)

            if matched_indices[0].shape[0]:
                combined_indices = np.stack(matched_indices, axis=1)
                iou_values = iou[matched_indices][:, None]
                matches = np.hstack([combined_indices, iou_values])

                if matched_indices[0].shape[0] > 1:
                    matches = matches[matches[:, 2].argsort()[::-1]]
                    matches = matches[np.unique(matches[:, 1], return_index=True)[1]]
                    matches = matches[np.unique(matches[:, 0], return_index=True)[1]]

                correct[matches[:, 1].astype(int), i] = True

        return correct

    @staticmethod
    def _match_detection_batch_class_agnostic(
        iou: np.ndarray,
        iou_thresholds: np.ndarray,
    ) -> np.ndarray:
        """
        Match detections for class-agnostic case, ignoring the class labels.
        """
        num_predictions, num_iou_levels = iou.shape[0], iou_thresholds.shape[0]
        correct = np.zeros((num_predictions, num_iou_levels), dtype=bool)

        for i, iou_level in enumerate(iou_thresholds):
            matched_indices = np.where(iou >= iou_level)
            if matched_indices[0].shape[0]:
                combined_indices = np.stack(matched_indices, axis=1)
                iou_values = iou[matched_indices][:, None]
                matches = np.hstack([combined_indices, iou_values])

                if matched_indices[0].shape[0] > 1:
                    matches = matches[matches[:, 2].argsort()[::-1]]
                    matches = matches[np.unique(matches[:, 1], return_index=True)[1]]
                    matches = matches[np.unique(matches[:, 0], return_index=True)[1]]

                correct[matches[:, 1].astype(int), i] = True

        return correct

    @staticmethod
    def _average_precisions_per_class(
        matches: np.ndarray,
        prediction_confidence: np.ndarray,
        prediction_class_ids: np.ndarray,
        true_class_ids: np.ndarray,
    ) -> Tuple[np.ndarray, np.ndarray]:
        """
        Compute the average precision, given the recall and precision curves.
        Source: https://github.com/rafaelpadilla/Object-Detection-Metrics.

        Args:
            matches (np.ndarray): True positives.
            prediction_confidence (np.ndarray): Objectness value from 0-1.
            prediction_class_ids (np.ndarray): Predicted object classes.
            true_class_ids (np.ndarray): True object classes.
            eps (float, optional): Small value to prevent division by zero.

        Returns:
            (Tuple[np.ndarray, np.ndarray]): Average precision for different
                IoU levels, and an array of class IDs that were matched.
        """
        eps = 1e-16

        sorted_indices = np.argsort(-prediction_confidence)
        matches = matches[sorted_indices]
        prediction_class_ids = prediction_class_ids[sorted_indices]

        unique_classes, class_counts = np.unique(true_class_ids, return_counts=True)
        num_classes = unique_classes.shape[0]

        average_precisions = np.zeros((num_classes, matches.shape[1]))

        for class_idx, class_id in enumerate(unique_classes):
            is_class = prediction_class_ids == class_id
            total_true = class_counts[class_idx]
            total_prediction = is_class.sum()

            if total_prediction == 0 or total_true == 0:
                continue

            false_positives = (1 - matches[is_class]).cumsum(0)
            true_positives = matches[is_class].cumsum(0)
            false_negatives = total_true - true_positives

            recall = true_positives / (true_positives + false_negatives + eps)
            precision = true_positives / (true_positives + false_positives)

            for iou_level_idx in range(matches.shape[1]):
                average_precisions[class_idx, iou_level_idx] = (
                    MeanAveragePrecision._compute_average_precision(
                        recall[:, iou_level_idx], precision[:, iou_level_idx]
                    )
                )

        return average_precisions, unique_classes

    def _detections_content(self, detections: Detections) -> np.ndarray:
        """Return boxes, masks or oriented bounding boxes from detections."""
        if self._metric_target == MetricTarget.BOXES:
            return detections.xyxy
        if self._metric_target == MetricTarget.MASKS:
            return (
                detections.mask
                if detections.mask is not None
                else self._make_empty_content()
            )
        if self._metric_target == MetricTarget.ORIENTED_BOUNDING_BOXES:
            if obb := detections.data.get(ORIENTED_BOX_COORDINATES):
                return np.ndarray(obb, dtype=np.float32)
            return self._make_empty_content()
        raise ValueError(f"Invalid metric target: {self._metric_target}")

    def _make_empty_content(self) -> np.ndarray:
        if self._metric_target == MetricTarget.BOXES:
            return np.empty((0, 4), dtype=np.float32)
        if self._metric_target == MetricTarget.MASKS:
            return np.empty((0, 0, 0), dtype=bool)
        if self._metric_target == MetricTarget.ORIENTED_BOUNDING_BOXES:
            return np.empty((0, 8), dtype=np.float32)
        raise ValueError(f"Invalid metric target: {self._metric_target}")

    def _filter_detections_by_size(
        self, detections: Detections, size_category: ObjectSizeCategory
    ) -> Detections:
        """Return a copy of detections with contents filtered by object size."""
        new_detections = deepcopy(detections)
        if detections.is_empty() or size_category == ObjectSizeCategory.ANY:
            return new_detections

        sizes = get_detection_size_category(new_detections, self._metric_target)
        size_mask = sizes == size_category.value

        new_detections.xyxy = new_detections.xyxy[size_mask]
        if new_detections.mask is not None:
            new_detections.mask = new_detections.mask[size_mask]
        if new_detections.class_id is not None:
            new_detections.class_id = new_detections.class_id[size_mask]
        if new_detections.confidence is not None:
            new_detections.confidence = new_detections.confidence[size_mask]
        if new_detections.tracker_id is not None:
            new_detections.tracker_id = new_detections.tracker_id[size_mask]
        if new_detections.data is not None:
            for key, value in new_detections.data.items():
                new_detections.data[key] = np.array(value)[size_mask]

        return new_detections


@dataclass
class MeanAveragePrecisionResult:
    """
    The result of the Mean Average Precision calculation.

    Defaults to `0` when no detections or targets are present.

    Attributes:
        metric_target (MetricTarget): the type of data used for the metric -
            boxes, masks or oriented bounding boxes.
        class_agnostic: When computing class-agnostic results, class ID is set to `-1`.
        mAP_map50_95 (float): the mAP score at IoU thresholds from `0.5` to `0.95`.
        mAP_map50 (float): the mAP score at IoU threshold of `0.5`.
        mAP_map75 (float): the mAP score at IoU threshold of `0.75`.
        mAP_scores (np.ndarray): the mAP scores at each IoU threshold.
            Shape: `(num_iou_thresholds,)`
        ap_per_class (np.ndarray): the average precision scores per
            class and IoU threshold. Shape: `(num_target_classes, num_iou_thresholds)`
        iou_thresholds (np.ndarray): the IoU thresholds used in the calculations.
        matched_classes (np.ndarray): the class IDs of all matched classes.
            Corresponds to the rows of `ap_per_class`.
        small_objects (Optional[MeanAveragePrecisionResult]): the mAP results
            for small objects.
        medium_objects (Optional[MeanAveragePrecisionResult]): the mAP results
            for medium objects.
        large_objects (Optional[MeanAveragePrecisionResult]): the mAP results
            for large objects.
    """

    metric_target: MetricTarget
<<<<<<< HEAD
    is_class_agnostic: bool
=======
    is_class_agnostic:
>>>>>>> 201a1865

    @property
    def map50_95(self) -> float:
        return self.mAP_scores.mean()

    @property
    def map50(self) -> float:
        return self.mAP_scores[0]

    @property
    def map75(self) -> float:
        return self.mAP_scores[5]

    mAP_scores: np.ndarray
    ap_per_class: np.ndarray
    iou_thresholds: np.ndarray
    matched_classes: np.ndarray
    small_objects: Optional[MeanAveragePrecisionResult] = None
    medium_objects: Optional[MeanAveragePrecisionResult] = None
    large_objects: Optional[MeanAveragePrecisionResult] = None

    def __str__(self) -> str:
        """
        Format as a pretty string.

        Example:
            ```python
            print(map_result)
            ```
        """

        out_str = (
            f"{self.__class__.__name__}:\n"
            f"Metric target: {self.metric_target}\n"
            f"Class agnostic: {self.is_class_agnostic}\n"
            f"mAP @ 50:95: {self.map50_95:.4f}\n"
            f"mAP @ 50:    {self.map50:.4f}\n"
            f"mAP @ 75:    {self.map75:.4f}\n"
            f"mAP scores: {self.mAP_scores}\n"
            f"IoU thresh: {self.iou_thresholds}\n"
            f"AP per class:\n"
        )
        if self.ap_per_class.size == 0:
            out_str += "  No results\n"
        for class_id, ap_of_class in zip(self.matched_classes, self.ap_per_class):
            out_str += f"  {class_id}: {ap_of_class}\n"

        indent = "  "
        if self.small_objects is not None:
            indented = indent + str(self.small_objects).replace("\n", f"\n{indent}")
            out_str += f"\nSmall objects:\n{indented}"
        if self.medium_objects is not None:
            indented = indent + str(self.medium_objects).replace("\n", f"\n{indent}")
            out_str += f"\nMedium objects:\n{indented}"
        if self.large_objects is not None:
            indented = indent + str(self.large_objects).replace("\n", f"\n{indent}")
            out_str += f"\nLarge objects:\n{indented}"

        return out_str

    def to_pandas(self) -> "pd.DataFrame":
        """
        Convert the result to a pandas DataFrame.

        Returns:
            (pd.DataFrame): The result as a DataFrame.
        """
        ensure_pandas_installed()
        import pandas as pd

        pandas_data = {
            "mAP@50:95": self.map50_95,
            "mAP@50": self.map50,
            "mAP@75": self.map75,
        }

        if self.small_objects is not None:
            small_objects_df = self.small_objects.to_pandas()
            for key, value in small_objects_df.items():
                pandas_data[f"small_objects_{key}"] = value
        if self.medium_objects is not None:
            medium_objects_df = self.medium_objects.to_pandas()
            for key, value in medium_objects_df.items():
                pandas_data[f"medium_objects_{key}"] = value
        if self.large_objects is not None:
            large_objects_df = self.large_objects.to_pandas()
            for key, value in large_objects_df.items():
                pandas_data[f"large_objects_{key}"] = value

        # Average precisions are currently not included in the DataFrame.

        return pd.DataFrame(
            pandas_data,
            index=[0],
        )

    def plot(self):
        """
        Plot the mAP results.
        """

        labels = ["mAP@50:95", "mAP@50", "mAP@75"]
        values = [self.map50_95, self.map50, self.map75]
        colors = [LEGACY_COLOR_PALETTE[0]] * 3

        if self.small_objects is not None:
            labels += ["Small: mAP@50:95", "Small: mAP@50", "Small: mAP@75"]
            values += [
                self.small_objects.map50_95,
                self.small_objects.map50,
                self.small_objects.map75,
            ]
            colors += [LEGACY_COLOR_PALETTE[3]] * 3

        if self.medium_objects is not None:
            labels += ["Medium: mAP@50:95", "Medium: mAP@50", "Medium: mAP@75"]
            values += [
                self.medium_objects.map50_95,
                self.medium_objects.map50,
                self.medium_objects.map75,
            ]
            colors += [LEGACY_COLOR_PALETTE[2]] * 3

        if self.large_objects is not None:
            labels += ["Large: mAP@50:95", "Large: mAP@50", "Large: mAP@75"]
            values += [
                self.large_objects.map50_95,
                self.large_objects.map50,
                self.large_objects.map75,
            ]
            colors += [LEGACY_COLOR_PALETTE[4]] * 3

        plt.rcParams["font.family"] = "monospace"

        _, ax = plt.subplots(figsize=(10, 6))
        ax.set_ylim(0, 1)
        ax.set_ylabel("Value", fontweight="bold")
        ax.set_title("Mean Average Precision", fontweight="bold")

        x_positions = range(len(labels))
        bars = ax.bar(x_positions, values, color=colors, align="center")

        ax.set_xticks(x_positions)
        ax.set_xticklabels(labels, rotation=45, ha="right")

        for bar in bars:
            y_value = bar.get_height()
            ax.text(
                bar.get_x() + bar.get_width() / 2,
                y_value + 0.02,
                f"{y_value:.2f}",
                ha="center",
                va="bottom",
            )

        plt.rcParams["font.family"] = "sans-serif"

        plt.tight_layout()
        plt.show()<|MERGE_RESOLUTION|>--- conflicted
+++ resolved
@@ -443,12 +443,9 @@
             for large objects.
     """
 
+
     metric_target: MetricTarget
-<<<<<<< HEAD
     is_class_agnostic: bool
-=======
-    is_class_agnostic:
->>>>>>> 201a1865
 
     @property
     def map50_95(self) -> float:
